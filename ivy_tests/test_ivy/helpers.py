"""Collection of helpers for ivy unit tests."""

# global
from contextlib import redirect_stdout
from io import StringIO
import sys

import numpy as np

try:
    import jax.numpy as _jnp
except ImportError:
    _jnp = None
try:
    import tensorflow as _tf

    _tf_version = float(".".join(_tf.__version__.split(".")[0:2]))
    if _tf_version >= 2.3:
        # noinspection PyPep8Naming,PyUnresolvedReferences
        from tensorflow.python.types.core import Tensor as tensor_type
    else:
        # noinspection PyPep8Naming
        # noinspection PyProtectedMember,PyUnresolvedReferences
        from tensorflow.python.framework.tensor_like import _TensorLike as tensor_type
    physical_devices = _tf.config.list_physical_devices("GPU")
    for device in physical_devices:
        _tf.config.experimental.set_memory_growth(device, True)
except ImportError:
    _tf = None
try:
    import torch as _torch
except ImportError:
    _torch = None
try:
    import mxnet as _mx
    import mxnet.ndarray as _mx_nd
except ImportError:
    _mx = None
    _mx_nd = None
from hypothesis import assume, strategies as st

# local
import ivy
import ivy.functional.backends.numpy as ivy_np


def get_ivy_numpy():
    try:
        import ivy.functional.backends.numpy
    except ImportError:
        return None
    return ivy.functional.backends.numpy


def get_ivy_jax():
    try:
        import ivy.functional.backends.jax
    except ImportError:
        return None
    return ivy.functional.backends.jax


def get_ivy_tensorflow():
    try:
        import ivy.functional.backends.tensorflow
    except ImportError:
        return None
    return ivy.functional.backends.tensorflow


def get_ivy_torch():
    try:
        import ivy.functional.backends.torch
    except ImportError:
        return None
    return ivy.functional.backends.torch


def get_ivy_mxnet():
    try:
        import ivy.functional.backends.mxnet
    except ImportError:
        return None
    return ivy.functional.backends.mxnet


_ivy_fws_dict = {
    "numpy": lambda: get_ivy_numpy(),
    "jax": lambda: get_ivy_jax(),
    "tensorflow": lambda: get_ivy_tensorflow(),
    "tensorflow_graph": lambda: get_ivy_tensorflow(),
    "torch": lambda: get_ivy_torch(),
    "mxnet": lambda: get_ivy_mxnet(),
}

_iterable_types = [list, tuple, dict]
_excluded = []


def _convert_vars(
    vars_in, from_type, to_type_callable=None, keep_other=True, to_type=None
):
    new_vars = list()
    for var in vars_in:
        if type(var) in _iterable_types:
            return_val = _convert_vars(var, from_type, to_type_callable)
            new_vars.append(return_val)
        elif isinstance(var, from_type):
            if isinstance(var, np.ndarray):
                if var.dtype == np.float64:
                    var = var.astype(np.float32)
                if bool(sum([stride < 0 for stride in var.strides])):
                    var = var.copy()
            if to_type_callable:
                new_vars.append(to_type_callable(var))
            else:
                raise Exception("Invalid. A conversion callable is required.")
        elif to_type is not None and isinstance(var, to_type):
            new_vars.append(var)
        elif keep_other:
            new_vars.append(var)

    return new_vars


def np_call(func, *args, **kwargs):
    ret = func(*args, **kwargs)
    if isinstance(ret, (list, tuple)):
        return ivy.to_native(ret, nested=True)
    return ivy.to_numpy(ret)


def jnp_call(func, *args, **kwargs):
    new_args = _convert_vars(args, np.ndarray, _jnp.asarray)
    new_kw_vals = _convert_vars(kwargs.values(), np.ndarray, _jnp.asarray)
    new_kwargs = dict(zip(kwargs.keys(), new_kw_vals))
    output = func(*new_args, **new_kwargs)
    if isinstance(output, tuple):
        return tuple(_convert_vars(output, (_jnp.ndarray, ivy.Array), ivy.to_numpy))
    else:
        return _convert_vars([output], (_jnp.ndarray, ivy.Array), ivy.to_numpy)[0]


def tf_call(func, *args, **kwargs):
    new_args = _convert_vars(args, np.ndarray, _tf.convert_to_tensor)
    new_kw_vals = _convert_vars(kwargs.values(), np.ndarray, _tf.convert_to_tensor)
    new_kwargs = dict(zip(kwargs.keys(), new_kw_vals))
    output = func(*new_args, **new_kwargs)
    if isinstance(output, tuple):
        return tuple(_convert_vars(output, (tensor_type, ivy.Array), ivy.to_numpy))
    else:
        return _convert_vars([output], (tensor_type, ivy.Array), ivy.to_numpy)[0]


def tf_graph_call(func, *args, **kwargs):
    new_args = _convert_vars(args, np.ndarray, _tf.convert_to_tensor)
    new_kw_vals = _convert_vars(kwargs.values(), np.ndarray, _tf.convert_to_tensor)
    new_kwargs = dict(zip(kwargs.keys(), new_kw_vals))

    @_tf.function
    def tf_func(*local_args, **local_kwargs):
        return func(*local_args, **local_kwargs)

    output = tf_func(*new_args, **new_kwargs)

    if isinstance(output, tuple):
        return tuple(_convert_vars(output, (tensor_type, ivy.Array), ivy.to_numpy))
    else:
        return _convert_vars([output], (tensor_type, ivy.Array), ivy.to_numpy)[0]


def torch_call(func, *args, **kwargs):
    new_args = _convert_vars(args, np.ndarray, _torch.from_numpy)
    new_kw_vals = _convert_vars(kwargs.values(), np.ndarray, _torch.from_numpy)
    new_kwargs = dict(zip(kwargs.keys(), new_kw_vals))
    output = func(*new_args, **new_kwargs)
    if isinstance(output, tuple):
        return tuple(_convert_vars(output, (_torch.Tensor, ivy.Array), ivy.to_numpy))
    else:
        return _convert_vars([output], (_torch.Tensor, ivy.Array), ivy.to_numpy)[0]


def mx_call(func, *args, **kwargs):
    new_args = _convert_vars(args, np.ndarray, _mx_nd.array)
    new_kw_items = _convert_vars(kwargs.values(), np.ndarray, _mx_nd.array)
    new_kwargs = dict(zip(kwargs.keys(), new_kw_items))
    output = func(*new_args, **new_kwargs)
    if isinstance(output, tuple):
        return tuple(
            _convert_vars(output, (_mx_nd.ndarray.NDArray, ivy.Array), ivy.to_numpy)
        )
    else:
        return _convert_vars(
            [output], (_mx_nd.ndarray.NDArray, ivy.Array), ivy.to_numpy
        )[0]


_calls = [np_call, jnp_call, tf_call, tf_graph_call, torch_call, mx_call]


def assert_compilable(fn):
    try:
        ivy.compile(fn)
    except Exception as e:
        raise e

def trim(docstring):
    """trim function from PEP-257"""
    if not docstring:
        return ""
    # Convert tabs to spaces (following the normal Python rules)
    # and split into a list of lines:
    lines = docstring.expandtabs().splitlines()
    # Determine minimum indentation (first line doesn't count):
    indent = sys.maxsize
    for line in lines[1:]:
        stripped = line.lstrip()
        if stripped:
            indent = min(indent, len(line) - len(stripped))
    # Remove indentation (first line is special):
    trimmed = [lines[0].strip()]
    if indent < sys.maxsize:
        for line in lines[1:]:
            trimmed.append(line[indent:].rstrip())
    # Strip off trailing and leading blank lines:
    while trimmed and not trimmed[-1]:
        trimmed.pop()
    while trimmed and not trimmed[0]:
        trimmed.pop(0)

    # Current code/unittests expects a line return at
    # end of multiline docstrings
    # workaround expected behavior from unittests
    if "\n" in docstring:
        trimmed.append("")

    # Return a single string:
    return "\n".join(trimmed)


def docstring_examples_run(fn):
    if not hasattr(fn, "__name__"):
        return True
    fn_name = fn.__name__
    if fn_name not in ivy.framework_handler.ivy_original_dict:
        return True
    
    docstring = ivy.framework_handler.ivy_original_dict[fn_name].__doc__

    if docstring is None:
        return True
<<<<<<< HEAD
        
    sub = ">>> print("
    trimmed_docstring = trim(docstring)
    trimmed_docstring = trimmed_docstring.split("\n")

    # fix this output issue
    end_index = -1
    parsed_output = ""
    for index, line in enumerate(trimmed_docstring):
        if sub in line:
            end_index = trimmed_docstring.index('', index)
            p_output = trimmed_docstring[index + 1:end_index]
            p_output = ("").join(p_output).replace(" ", "")
            parsed_output += p_output

    
    if end_index == -1:
        return True
=======
    executable_lines = [
        line.split(">>>")[1][1:] for line in docstring.split("\n") if ">>>" in line
    ]
    for line in executable_lines:
        # noinspection PyBroadException
        try:
            exec(line)
        except Exception:
            return False
    return True
>>>>>>> 13af5078

    executable_lines = [line.split('>>>')[1][1:] for line in docstring.split('\n') if '>>>' in line]
    # noinspection PyBroadException
    f = StringIO()
    with redirect_stdout(f):
        for line in executable_lines:
            try:
                exec(line)
            except Exception:
                return False

        
    output = f.getvalue()
    output = output.rstrip()
    output = output.replace(" ", "").replace("\n", "")
    print("Output = ", output)
    print("Parsed output = ", parsed_output)

    if output == parsed_output:
        return True
    return False

def var_fn(a, b=None, c=None):
    return ivy.variable(ivy.array(a, b, c))


def exclude(exclusion_list):
    global _excluded
    _excluded += list(set(exclusion_list) - set(_excluded))


def frameworks():
    return list(
        set(
            [
                ivy_fw()
                for fw_str, ivy_fw in _ivy_fws_dict.items()
                if ivy_fw() is not None and fw_str not in _excluded
            ]
        )
    )


def calls():
    return [
        call
        for (fw_str, ivy_fw), call in zip(_ivy_fws_dict.items(), _calls)
        if ivy_fw() is not None and fw_str not in _excluded
    ]


def f_n_calls():
    return [
        (ivy_fw(), call)
        for (fw_str, ivy_fw), call in zip(_ivy_fws_dict.items(), _calls)
        if ivy_fw() is not None and fw_str not in _excluded
    ]


def assert_all_close(x, y, rtol=1e-05, atol=1e-08):
    if ivy.is_ivy_container(x) and ivy.is_ivy_container(y):
        ivy.Container.multi_map(assert_all_close, [x, y])
    else:
        assert np.allclose(
            np.nan_to_num(x), np.nan_to_num(y), rtol=rtol, atol=atol
        ), "{} != {}".format(x, y)


def kwargs_to_args_n_kwargs(num_positional_args, kwargs):
    args = [v for v in list(kwargs.values())[:num_positional_args]]
    kwargs = {k: kwargs[k] for k in list(kwargs.keys())[num_positional_args:]}
    return args, kwargs


def list_of_length(x, length):
    return st.lists(x, min_size=length, max_size=length)


def as_cont(x):
    return ivy.Container({"a": x, "b": {"c": x, "d": x}})


def as_lists(dtype, as_variable, with_out, native_array, container):
    if not isinstance(dtype, list):
        dtype = [dtype]
    if not isinstance(as_variable, list):
        as_variable = [as_variable]
    if not isinstance(with_out, list):
        with_out = [with_out]
    if not isinstance(native_array, list):
        native_array = [native_array]
    if not isinstance(container, list):
        container = [container]
    return dtype, as_variable, with_out, native_array, container


def test_array_function(
    dtype,
    as_variable,
    with_out,
    num_positional_args,
    native_array,
    container,
    instance_method,
    fw,
    fn_name,
    rtol=1e-05,
    atol=1e-08,
    **all_as_kwargs_np
):

    # convert single values to length 1 lists
    dtype, as_variable, with_out, native_array, container = as_lists(
        dtype, as_variable, with_out, native_array, container
    )

    # update variable flags to be compatible with float dtype and with_out args
    as_variable = [
        v if ivy.is_float_dtype(d) and not with_out else False
        for v, d in zip(as_variable, dtype)
    ]

    # update instance_method flag to only be considered if the
    # first term is either an ivy.Array or ivy.Container
    instance_method = instance_method and (not native_array[0] or container[0])

    # split the arguments into their positional and keyword components
    args_np, kwargs_np = kwargs_to_args_n_kwargs(num_positional_args, all_as_kwargs_np)

    # change all data types so that they are supported by this framework
    dtype = ["float32" if d in ivy.invalid_dtype_strs else d for d in dtype]

    # create args
    args_idxs = ivy.nested_indices_where(args_np, lambda x: isinstance(x, np.ndarray))
    arg_np_vals = ivy.multi_index_nest(args_np, args_idxs)
    num_arg_vals = len(arg_np_vals)
    arg_array_vals = [
        ivy.array(x, dtype=d) for x, d in zip(arg_np_vals, dtype[:num_arg_vals])
    ]
    arg_array_vals = [
        ivy.variable(x) if v else x
        for x, v in zip(arg_array_vals, as_variable[:num_arg_vals])
    ]
    arg_array_vals = [
        ivy.to_native(x) if n else x
        for x, n in zip(arg_array_vals, native_array[:num_arg_vals])
    ]
    arg_array_vals = [
        as_cont(x) if c else x for x, c in zip(arg_array_vals, container[:num_arg_vals])
    ]
    args = ivy.copy_nest(args_np, to_mutable=True)
    ivy.set_nest_at_indices(args, args_idxs, arg_array_vals)

    # create kwargs
    kwargs_idxs = ivy.nested_indices_where(
        kwargs_np, lambda x: isinstance(x, np.ndarray)
    )
    kwarg_np_vals = ivy.multi_index_nest(kwargs_np, kwargs_idxs)
    kwarg_array_vals = [
        ivy.array(x, dtype=d) for x, d in zip(kwarg_np_vals, dtype[num_arg_vals:])
    ]
    kwarg_array_vals = [
        ivy.variable(x) if v else x
        for x, v in zip(kwarg_array_vals, as_variable[num_arg_vals:])
    ]
    kwarg_array_vals = [
        ivy.to_native(x) if n else x
        for x, n in zip(kwarg_array_vals, native_array[num_arg_vals:])
    ]
    kwarg_array_vals = [
        as_cont(x) if c else x
        for x, c in zip(kwarg_array_vals, container[num_arg_vals:])
    ]
    kwargs = ivy.copy_nest(kwargs_np, to_mutable=True)
    ivy.set_nest_at_indices(kwargs, kwargs_idxs, kwarg_array_vals)

    # create numpy args
    args_np = ivy.nested_map(
        args,
        lambda x: ivy.to_numpy(x) if ivy.is_ivy_container(x) or ivy.is_array(x) else x,
    )
    kwargs_np = ivy.nested_map(
        kwargs,
        lambda x: ivy.to_numpy(x) if ivy.is_ivy_container(x) or ivy.is_array(x) else x,
    )

    # run either as an instance method or from the API directly
    instance = None
    if instance_method:
        is_instance = [(not n) or c for n, c in zip(native_array, container)]
        arg_is_instance = is_instance[:num_arg_vals]
        kwarg_is_instance = is_instance[num_arg_vals:]
        if arg_is_instance and max(arg_is_instance):
            i = 0
            for i, a in enumerate(arg_is_instance):
                if a:
                    break
            instance_idx = args_idxs[i]
            instance = ivy.index_nest(args, instance_idx)
            args = ivy.copy_nest(args, to_mutable=True)
            ivy.prune_nest_at_index(args, instance_idx)
        else:
            i = 0
            for i, a in enumerate(kwarg_is_instance):
                if a:
                    break
            instance_idx = kwargs_idxs[i]
            instance = ivy.index_nest(kwargs, instance_idx)
            kwargs = ivy.copy_nest(kwargs, to_mutable=True)
            ivy.prune_nest_at_index(kwargs, instance_idx)
        ret = instance.__getattribute__(fn_name)(*args, **kwargs)
    else:
        ret = ivy.__dict__[fn_name](*args, **kwargs)

    # assert idx of return if the idx of the out array provided
    out = ret
    if with_out:
        assert not isinstance(ret, tuple)
        if max(container):
            assert ivy.is_ivy_container(ret)
        else:
            assert ivy.is_array(ret)
            if max(native_array):
                out = out.data
        if instance_method:
            ret = instance.__getattribute__(fn_name)(*args, **kwargs, out=out)
        else:
            ret = ivy.__dict__[fn_name](*args, **kwargs, out=out)
        if max(container) or not max(native_array):
            assert ret is out
        if max(container) or fw in ["tensorflow", "jax"]:
            # these frameworks do not support native inplace updates
            return
        assert ret.data is (out if max(native_array) else out.data)

    # value test
    if not isinstance(ret, tuple):
        ret = (ret,)
    if dtype == "bfloat16":
        return  # bfloat16 is not supported by numpy
    ret_idxs = ivy.nested_indices_where(ret, ivy.is_ivy_array)
    ret_flat = ivy.multi_index_nest(ret, ret_idxs)
    ret_np_flat = [ivy.to_numpy(x) for x in ret_flat]
    ret_from_np = ivy_np.__dict__[fn_name](*args_np, **kwargs_np)
    if not isinstance(ret_from_np, tuple):
        ret_from_np = (ret_from_np,)
    ret_from_np_flat = ivy.multi_index_nest(ret_from_np, ret_idxs)
    for ret_np, ret_from_np in zip(ret_np_flat, ret_from_np_flat):
        assert_all_close(ret_np, ret_from_np, rtol=rtol, atol=atol)


# Hypothesis #
# -----------#


@st.composite
def array_dtypes(draw, na=st.shared(st.integers(), key="num_arrays")):
    size = na if isinstance(na, int) else draw(na)
    return draw(
        st.lists(
            st.sampled_from(ivy_np.valid_float_dtype_strs), min_size=size, max_size=size
        )
    )


@st.composite
def array_bools(draw, na=st.shared(st.integers(), key="num_arrays")):
    size = na if isinstance(na, int) else draw(na)
    return draw(st.lists(st.booleans(), min_size=size, max_size=size))


@st.composite
def lists(draw, arg, min_size=None, max_size=None, size_bounds=None):
    ints = st.integers(size_bounds[0], size_bounds[1]) if size_bounds else st.integers()
    if isinstance(min_size, str):
        min_size = draw(st.shared(ints, key=min_size))
    if isinstance(max_size, str):
        max_size = draw(st.shared(ints, key=max_size))
    return draw(st.lists(arg, min_size=min_size, max_size=max_size))


@st.composite
def integers(draw, min_value=None, max_value=None):
    if isinstance(min_value, str):
        min_value = draw(st.shared(st.integers(), key=min_value))
    if isinstance(max_value, str):
        max_value = draw(st.shared(st.integers(), key=max_value))
    return draw(st.integers(min_value=min_value, max_value=max_value))


@st.composite
def dtype_and_values(draw, available_dtypes, n_arrays=1):
    dtype = draw(list_of_length(st.sampled_from(available_dtypes), n_arrays))
    if n_arrays == 2:
        assume((dtype[0], dtype[1]) in ivy.promotion_table)
    size = draw(st.integers(0, 10))
    values = []
    for i in range(n_arrays):
        values.append(draw(array_values(dtype[i], size)))
    if n_arrays == 1:
        dtype = dtype[0]
        values = values[0]
    return dtype, values


@st.composite
def array_values(draw, dtype, size):
    if dtype == "int8":
        values = draw(list_of_length(st.integers(-128, 127), size))
    elif dtype == "int16":
        values = draw(list_of_length(st.integers(-32768, 32767), size))
    elif dtype == "int32":
        values = draw(list_of_length(st.integers(-2147483648, 2147483647), size))
    elif dtype == "int64":
        values = draw(
            list_of_length(st.integers(-9223372036854775808, 9223372036854775807), size)
        )
    elif dtype == "uint8":
        values = draw(list_of_length(st.integers(0, 255), size))
    elif dtype == "uint16":
        values = draw(list_of_length(st.integers(0, 65535), size))
    elif dtype == "uint32":
        values = draw(list_of_length(st.integers(0, 4294967295), size))
    elif dtype == "uint64":
        values = draw(list_of_length(st.integers(0, 18446744073709551615), size))
    elif dtype == "float16":
        values = draw(list_of_length(st.floats(width=16), size))
    elif dtype == "float32":
        values = draw(list_of_length(st.floats(width=32), size))
    elif dtype == "float64":
        values = draw(list_of_length(st.floats(width=64), size))
    elif dtype == "bool":
        values = draw(list_of_length(st.booleans(), size))
    return values<|MERGE_RESOLUTION|>--- conflicted
+++ resolved
@@ -249,7 +249,6 @@
 
     if docstring is None:
         return True
-<<<<<<< HEAD
         
     sub = ">>> print("
     trimmed_docstring = trim(docstring)
@@ -268,18 +267,6 @@
     
     if end_index == -1:
         return True
-=======
-    executable_lines = [
-        line.split(">>>")[1][1:] for line in docstring.split("\n") if ">>>" in line
-    ]
-    for line in executable_lines:
-        # noinspection PyBroadException
-        try:
-            exec(line)
-        except Exception:
-            return False
-    return True
->>>>>>> 13af5078
 
     executable_lines = [line.split('>>>')[1][1:] for line in docstring.split('\n') if '>>>' in line]
     # noinspection PyBroadException
