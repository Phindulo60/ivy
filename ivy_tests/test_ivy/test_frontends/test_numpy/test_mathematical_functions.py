# global
import numpy as np
from hypothesis import given, strategies as st

# local
import ivy_tests.test_ivy.helpers as helpers
import ivy.functional.backends.numpy as ivy_np


# add
@given(
    dtype_and_x=helpers.dtype_and_values(ivy_np.valid_float_dtypes, 2),
    dtype=st.sampled_from(ivy_np.valid_float_dtypes + (None,)),
    where=st.sampled_from(
        (helpers.dtype_and_values(
            ("bool",), shape=st.shared(helpers.get_shape(), key="shape")), True)),
    as_variable=st.booleans(),
    with_out=st.booleans(),
    num_positional_args=helpers.num_positional_args(
        fn_name="ivy.functional.frontends.numpy.add"),
    native_array=st.booleans(),
)
def test_numpy_add(
    dtype_and_x,
    dtype,
    where,
    as_variable,
    with_out,
    num_positional_args,
    native_array,
    fw,
):
    input_dtype, x = dtype_and_x
    helpers.test_frontend_function(
        input_dtype,
        as_variable,
        with_out,
        num_positional_args,
        native_array,
        fw,
        "numpy",
        "add",
        x1=np.asarray(x[0], dtype=input_dtype[0]),
        x2=np.asarray(x[1], dtype=input_dtype[1]),
        out=None,
        where=where,
        casting='same_kind',
        order='k',
        dtype=dtype,
        subok=True
    )


# tan
@given(
    dtype_and_x=helpers.dtype_and_values(ivy_np.valid_float_dtypes),
<<<<<<< Updated upstream
    dtype=st.sampled_from(ivy_np.valid_float_dtypes + (None,)),
    where=st.sampled_from(
        (helpers.dtype_and_values(
            ("bool",), shape=st.shared(helpers.get_shape(), key="shape")), True)),
=======
>>>>>>> Stashed changes
    as_variable=st.booleans(),
    with_out=st.booleans(),
    num_positional_args=helpers.num_positional_args(
        fn_name="ivy.functional.frontends.numpy.tan"),
    native_array=st.booleans(),
)
def test_numpy_tan(
    dtype_and_x,
<<<<<<< Updated upstream
    dtype,
    where,
=======
>>>>>>> Stashed changes
    as_variable,
    with_out,
    num_positional_args,
    native_array,
    fw,
):
    input_dtype, x = dtype_and_x
    helpers.test_frontend_function(
        input_dtype,
        as_variable,
        with_out,
        num_positional_args,
        native_array,
        fw,
        "numpy",
        "tan",
        x=np.asarray(x, dtype=input_dtype),
        out=None,
<<<<<<< Updated upstream
        where=where,
        casting='same_kind',
        order='k',
        dtype=dtype,
=======
        where=True,
        casting='same_kind',
        order='k',
        dtype=None,
>>>>>>> Stashed changes
        subok=True
    )<|MERGE_RESOLUTION|>--- conflicted
+++ resolved
@@ -54,13 +54,10 @@
 # tan
 @given(
     dtype_and_x=helpers.dtype_and_values(ivy_np.valid_float_dtypes),
-<<<<<<< Updated upstream
     dtype=st.sampled_from(ivy_np.valid_float_dtypes + (None,)),
     where=st.sampled_from(
         (helpers.dtype_and_values(
             ("bool",), shape=st.shared(helpers.get_shape(), key="shape")), True)),
-=======
->>>>>>> Stashed changes
     as_variable=st.booleans(),
     with_out=st.booleans(),
     num_positional_args=helpers.num_positional_args(
@@ -69,11 +66,8 @@
 )
 def test_numpy_tan(
     dtype_and_x,
-<<<<<<< Updated upstream
     dtype,
     where,
-=======
->>>>>>> Stashed changes
     as_variable,
     with_out,
     num_positional_args,
@@ -92,16 +86,9 @@
         "tan",
         x=np.asarray(x, dtype=input_dtype),
         out=None,
-<<<<<<< Updated upstream
         where=where,
         casting='same_kind',
         order='k',
         dtype=dtype,
-=======
-        where=True,
-        casting='same_kind',
-        order='k',
-        dtype=None,
->>>>>>> Stashed changes
         subok=True
     )