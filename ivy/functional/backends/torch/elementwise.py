# global
import torch
import typing
from torch import Tensor
from typing import Optional

# local
import ivy


def add(
    x1: torch.Tensor, x2: torch.Tensor, *, out: Optional[torch.Tensor] = None
) -> torch.Tensor:
    x1, x2 = _cast_for_binary_op(x1, x2)
    return torch.add(x1, x2, out=out)


def bitwise_xor(
    x1: torch.Tensor, x2: torch.Tensor, *, out: Optional[torch.Tensor] = None
) -> torch.Tensor:
    x1, x2 = _cast_for_binary_op(x1, x2)
    return torch.bitwise_xor(x1, x2, out=out)


def expm1(x: torch.Tensor, *, out: Optional[torch.Tensor] = None) -> Tensor:
    return torch.expm1(x, out=out)


def bitwise_invert(
    x: torch.Tensor, *, out: Optional[torch.Tensor] = None
) -> torch.Tensor:
    return torch.bitwise_not(x, out=out)


def isfinite(x: Tensor) -> Tensor:
    return torch.isfinite(x)


def isinf(x: torch.Tensor) -> torch.Tensor:
    return torch.isinf(x)


def _cast_for_binary_op(
    x1: Tensor, x2: Tensor
) -> typing.Tuple[
    typing.Union[Tensor, int, float, bool], typing.Union[Tensor, int, float, bool]
]:
    if isinstance(x1, (int, float, bool)):
        return x1, x2
    x1_bits = ivy.functional.backends.torch.dtype_bits(x1.dtype)
    if isinstance(x2, (int, float, bool)):
        return x1, x2
    x2_bits = ivy.functional.backends.torch.dtype_bits(x2.dtype)
    if x1_bits > x2_bits:
        x2 = x2.type(x1.dtype)
    elif x2_bits > x1_bits:
        x1 = x1.type(x2.dtype)
    return x1, x2


def equal(x1: Tensor, x2: Tensor, *, out: Optional[Tensor] = None) -> Tensor:
    x1, x2 = _cast_for_binary_op(x1, x2)
    return torch.eq(x1, x2, out=out)


def less_equal(x1: Tensor, x2: Tensor, *, out: Optional[Tensor] = None) -> Tensor:
    x1, x2 = _cast_for_binary_op(x1, x2)
    return torch.less_equal(x1, x2, out=out)


def bitwise_and(
    x1: torch.Tensor, x2: torch.Tensor, *, out: Optional[torch.Tensor] = None
) -> torch.Tensor:
    x1, x2 = _cast_for_binary_op(x1, x2)
    return torch.bitwise_and(x1, x2, out=out)


# bitwise_and.unsupported_dtypes = tuple([ivy.int8],)


def ceil(x: torch.Tensor, *, out: Optional[torch.Tensor] = None) -> torch.Tensor:
    if "int" in str(x.dtype):
        if ivy.exists(out):
            return ivy.inplace_update(out, x)
        return x
    return torch.ceil(x, out=out)


def floor(x: torch.Tensor, *, out: Optional[torch.Tensor] = None) -> torch.Tensor:
    if "int" in str(x.dtype):
        if ivy.exists(out):
            return ivy.inplace_update(out, x)
        return x
    return torch.floor(x, out=out)


def asin(x: torch.Tensor, *, out: Optional[torch.Tensor] = None) -> torch.Tensor:
    return torch.asin(x, out=out)


def asinh(x: torch.Tensor, *, out: Optional[torch.Tensor] = None) -> torch.Tensor:
    return torch.asinh(x, out=out)


def sign(x: Tensor, *, out: Optional[torch.Tensor] = None) -> Tensor:
    return torch.sign(x, out=out)


def sqrt(x: torch.Tensor, *, out: Optional[torch.Tensor] = None) -> torch.Tensor:
    return torch.sqrt(x, out=out)


def cosh(x: torch.Tensor, *, out: Optional[torch.Tensor] = None) -> torch.Tensor:
    return torch.cosh(x, out=out)


def log10(x: torch.Tensor, *, out: Optional[torch.Tensor] = None) -> torch.Tensor:
    return torch.log10(x, out=out)


def log2(x: torch.Tensor, *, out: Optional[torch.Tensor] = None) -> torch.Tensor:
    return torch.log2(x, out=out)


def log1p(x: torch.Tensor, *, out: Optional[torch.Tensor] = None) -> torch.Tensor:
    return torch.log1p(x, out=out)


def isnan(x: torch.Tensor, *, out: Optional[torch.Tensor] = None) -> torch.Tensor:
    ret = torch.isnan(x)
    if ivy.exists(out):
        return ivy.inplace_update(out, ret)
    return ret


def less(x1: torch.Tensor, x2: torch.Tensor, *, out: Optional[torch.Tensor] = None):
    if hasattr(x1, "dtype") and hasattr(x2, "dtype"):
        promoted_type = torch.promote_types(x1.dtype, x2.dtype)
        x1 = x1.to(promoted_type)
        x2 = x2.to(promoted_type)
    return torch.lt(x1, x2, out=out)


def multiply(
    x1: torch.Tensor, x2: torch.Tensor, *, out: Optional[torch.Tensor] = None
) -> torch.Tensor:
    if not isinstance(x2, torch.Tensor):
        x2 = torch.tensor(x2, dtype=x1.dtype)
    elif hasattr(x1, "dtype") and hasattr(x2, "dtype"):
        promoted_type = torch.promote_types(x1.dtype, x2.dtype)
        x1 = x1.to(promoted_type)
        x2 = x2.to(promoted_type)
        return torch.multiply(x1, x2, out=out)
    return torch.multiply(
        x1 if isinstance(x1, torch.Tensor) else torch.tensor(x1),
        x2 if isinstance(x2, torch.Tensor) else torch.tensor(x2)
    )


def cos(x: torch.Tensor, *, out: Optional[torch.Tensor] = None) -> torch.Tensor:
    return torch.cos(x, out=out)


def logical_not(x: torch.Tensor, *, out: Optional[torch.Tensor] = None) -> torch.Tensor:
    return torch.logical_not(x.type(torch.bool), out=out)


def divide(
    x1: torch.Tensor, x2: torch.Tensor, *, out: Optional[torch.Tensor] = None
) -> torch.Tensor:

    x1, x2 = _cast_for_binary_op(x1, x2)
    if not isinstance(x2, torch.Tensor):
        return torch.div(x1, x2)
    return torch.div(x1, x2, out=out)


def greater(
    x1: torch.Tensor, x2: torch.Tensor, *, out: Optional[torch.Tensor] = None
) -> torch.Tensor:
    if hasattr(x1, "dtype") and hasattr(x2, "dtype"):
        promoted_type = torch.promote_types(x1.dtype, x2.dtype)
        x1 = x1.to(promoted_type)
        x2 = x2.to(promoted_type)
    return torch.greater(x1, x2, out=out)


def greater_equal(
    x1: torch.Tensor, x2: torch.Tensor, *, out: Optional[torch.Tensor] = None
) -> torch.Tensor:
    if hasattr(x1, "dtype") and hasattr(x2, "dtype"):
        promoted_type = torch.promote_types(x1.dtype, x2.dtype)
        x1 = x1.to(promoted_type)
        x2 = x2.to(promoted_type)
    return torch.greater_equal(x1, x2, out=out)


def acos(x: torch.Tensor, *, out: Optional[torch.Tensor] = None) -> torch.Tensor:
    return torch.acos(x, out=out)


def logical_xor(
    x1: torch.Tensor, x2: torch.Tensor, *, out: Optional[torch.Tensor] = None
) -> torch.Tensor:
    return torch.logical_xor(x1.type(torch.bool), x2.type(torch.bool), out=out)


def logical_and(
    x1: torch.Tensor, x2: torch.Tensor, *, out: Optional[torch.Tensor] = None
) -> torch.Tensor:
    return torch.logical_and(x1.type(torch.bool), x2.type(torch.bool), out=out)


def logical_or(
    x1: torch.Tensor, x2: torch.Tensor, *, out: Optional[torch.Tensor] = None
) -> torch.Tensor:
    return torch.logical_or(x1.type(torch.bool), x2.type(torch.bool), out=out)


def acosh(x: torch.Tensor, *, out: Optional[torch.Tensor] = None) -> torch.Tensor:
    return torch.acosh(x, out=out)


acosh.unsupported_dtypes = [ivy.float16, ivy.uint16, ivy.uint32, ivy.uint64]


def sin(x: torch.Tensor, *, out: Optional[torch.Tensor] = None) -> torch.Tensor:
    return torch.sin(x, out=out)


def negative(x: torch.Tensor, *, out: Optional[torch.Tensor] = None) -> torch.Tensor:
    return torch.neg(x, out=out)


def not_equal(x1: Tensor, x2: Tensor, *, out: Optional[torch.Tensor] = None) -> Tensor:
    x1, x2 = _cast_for_binary_op(x1, x2)
    return torch.not_equal(x1, x2, out=out)


def tanh(x: torch.Tensor, *, out: Optional[torch.Tensor] = None) -> torch.Tensor:
    return torch.tanh(x, out=out)


def floor_divide(
    x1: torch.Tensor, x2: torch.Tensor, *, out: Optional[torch.Tensor] = None
) -> torch.Tensor:
    x1, x2 = _cast_for_binary_op(x1, x2)
    return torch.div(x1, x2, rounding_mode="floor", out=out)


def bitwise_or(
    x1: torch.Tensor, x2: torch.Tensor, *, out: Optional[torch.Tensor] = None
) -> torch.Tensor:
    x1, x2 = _cast_for_binary_op(x1, x2)
    return torch.bitwise_or(x1, x2, out=out)


def sinh(x: torch.Tensor, *, out: Optional[torch.Tensor] = None) -> torch.Tensor:
    return torch.sinh(x, out=out)


def positive(x: torch.Tensor) -> torch.Tensor:
    return torch.positive(x)


def square(x: torch.Tensor, *, out: Optional[torch.Tensor] = None) -> torch.Tensor:
    return torch.square(x, out=out)


def pow(
    x1: torch.Tensor, x2: torch.Tensor, *, out: Optional[torch.Tensor] = None
) -> torch.Tensor:
    if not isinstance(x2, Tensor):
        x2 = torch.tensor(x2, dtype=x1.dtype)
        return torch.pow(x1, x2, out=out)
    promoted_type = torch.promote_types(x1.dtype, x2.dtype)
    ret = torch.pow(x1, x2).type(promoted_type)
    if ivy.exists(out):
        return ivy.inplace_update(out, ret)
    return ret


def round(x: torch.Tensor, *, out: Optional[torch.Tensor] = None) -> torch.Tensor:
    if "int" in str(x.dtype):
        if ivy.exists(out):
            return ivy.inplace_update(out, x)
        return x
    return torch.round(x, out=out)


def trunc(x: torch.Tensor, *, out: Optional[torch.Tensor] = None) -> torch.Tensor:
    if "int" not in str(x.dtype):
        return torch.trunc(x, out=out)
    ret = x
    if ivy.exists(out):
        return ivy.inplace_update(out, ret)
    return ret


def abs(x: torch.Tensor, *, out: Optional[torch.Tensor] = None) -> torch.Tensor:
    return torch.abs(x, out=out)


def logaddexp(
    x1: torch.Tensor, x2: torch.Tensor, *, out: Optional[torch.Tensor] = None
) -> torch.Tensor:
    if hasattr(x1, "dtype") and hasattr(x2, "dtype"):
        promoted_type = torch.promote_types(x1.dtype, x2.dtype)
        x1 = x1.to(promoted_type)
        x2 = x2.to(promoted_type)
    return torch.logaddexp(x1, x2, out=out)


def tan(x: torch.Tensor, *, out: Optional[torch.Tensor] = None) -> torch.Tensor:
    return torch.tan(x, out=out)


def atan(x: torch.Tensor, *, out: Optional[torch.Tensor] = None) -> torch.Tensor:
    return torch.atan(x, out=out)


def atan2(
    x1: torch.Tensor, x2: torch.Tensor, *, out: Optional[torch.Tensor] = None
) -> torch.Tensor:
    if not isinstance(x2, torch.Tensor):
        x2 = torch.tensor(x2, dtype=x1.dtype)
    elif hasattr(x1, "dtype") and hasattr(x2, "dtype"):
        promoted_type = torch.promote_types(x1.dtype, x2.dtype)
        x1 = x1.to(promoted_type)
        x2 = x2.to(promoted_type)
    return torch.atan2(x1, x2, out=out)


def log(x: torch.Tensor, *, out: Optional[torch.Tensor] = None) -> torch.Tensor:
    return torch.log(x, out=out)


def exp(x: torch.Tensor, *, out: Optional[torch.Tensor] = None) -> torch.Tensor:
    return torch.exp(x, out=out)


def subtract(
    x1: torch.Tensor, x2: torch.Tensor, *, out: Optional[torch.Tensor] = None
) -> torch.Tensor:
    if hasattr(x1, "dtype") and hasattr(x2, "dtype"):
        promoted_type = torch.promote_types(x1.dtype, x2.dtype)
        x1 = x1.to(promoted_type)
        x2 = x2.to(promoted_type)
        return torch.subtract(x1, x2, out=out)
<<<<<<< HEAD
    return torch.subtract(
        x1 if isinstance(x1, torch.Tensor) else torch.tensor(x1),
        x2 if isinstance(x2, torch.Tensor) else torch.tensor(x2)
    )
=======
    elif not isinstance(x1, torch.Tensor):
        x1 = torch.tensor(x1, dtype=x2.dtype)
    return torch.subtract(x1, x2)
>>>>>>> daba7482


def remainder(x1: torch.Tensor, x2: torch.Tensor) -> torch.Tensor:
    x1, x2 = _cast_for_binary_op(x1, x2)
    ret = torch.remainder(x1, x2)
    ret[torch.isnan(ret)] = 0
    return ret


def atanh(x: torch.Tensor, *, out: Optional[torch.Tensor] = None) -> torch.Tensor:
    return torch.atanh(x, out=out)


def bitwise_right_shift(
    x1: torch.Tensor, x2: torch.Tensor, *, out: Optional[torch.Tensor] = None
) -> torch.Tensor:
    if hasattr(x1, "dtype") and hasattr(x2, "dtype"):
        promoted_type = torch.promote_types(x1.dtype, x2.dtype)
        x2 = torch.clamp(x2, max=torch.iinfo(promoted_type).bits - 1)
        x1 = x1.to(promoted_type)
        x2 = x2.to(promoted_type)
    return torch.bitwise_right_shift(x1, x2, out=out)


def bitwise_left_shift(
    x1: torch.Tensor, x2: torch.Tensor, *, out: Optional[torch.Tensor] = None
) -> torch.Tensor:
    if hasattr(x1, "dtype") and hasattr(x2, "dtype"):
        promoted_type = torch.promote_types(x1.dtype, x2.dtype)
        x2 = torch.clamp(x2, max=torch.iinfo(promoted_type).bits - 1)
        x1 = x1.to(promoted_type)
        x2 = x2.to(promoted_type)
    return torch.bitwise_left_shift(x1, x2, out=out)


# Extra #
# ------#


def erf(x: torch.Tensor, *, out: Optional[torch.Tensor] = None) -> torch.Tensor:
    return torch.erf(x, out=out)


def minimum(x1, x2, *, out: Optional[torch.Tensor] = None):
    x_val = torch.tensor(x1) if (isinstance(x1, int) or isinstance(x1, float)) else x1
    y_val = torch.tensor(x2) if (isinstance(x2, int) or isinstance(x2, float)) else x2
    return torch.min(x_val, y_val, out=out)


def maximum(x1, x2, *, out: Optional[torch.Tensor] = None):
    x_val = torch.tensor(x1) if (isinstance(x1, int) or isinstance(x1, float)) else x1
    y_val = torch.tensor(x2) if (isinstance(x2, int) or isinstance(x2, float)) else x2
    return torch.max(x_val, y_val, out=out)<|MERGE_RESOLUTION|>--- conflicted
+++ resolved
@@ -347,16 +347,10 @@
         x1 = x1.to(promoted_type)
         x2 = x2.to(promoted_type)
         return torch.subtract(x1, x2, out=out)
-<<<<<<< HEAD
     return torch.subtract(
         x1 if isinstance(x1, torch.Tensor) else torch.tensor(x1),
         x2 if isinstance(x2, torch.Tensor) else torch.tensor(x2)
     )
-=======
-    elif not isinstance(x1, torch.Tensor):
-        x1 = torch.tensor(x1, dtype=x2.dtype)
-    return torch.subtract(x1, x2)
->>>>>>> daba7482
 
 
 def remainder(x1: torch.Tensor, x2: torch.Tensor) -> torch.Tensor:
