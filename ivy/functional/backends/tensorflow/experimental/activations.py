--- conflicted
+++ resolved
@@ -42,8 +42,6 @@
 
 def logsigmoid(input: Tensor) -> Tensor:
     return tf.math.log_sigmoid(input)
-<<<<<<< HEAD
-=======
 
 
 @with_unsupported_dtypes({"2.9.1 and below": ("bfloat16",)}, backend_version)
@@ -51,5 +49,4 @@
     ret = tf.nn.selu(x)
     if ivy.exists(out):
         return ivy.inplace_update(out, ret).astype(x.dtype)
-    return ivy.astype(ret, x.dtype)
->>>>>>> d23f621a
+    return ivy.astype(ret, x.dtype)