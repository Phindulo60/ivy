--- conflicted
+++ resolved
@@ -219,7 +219,8 @@
     Examples
     --------
     >>> x = ivy.array([1, 2])
-    >>> y = ivy.astype(x, dtype = ivy.float64)
+    >>> dtype = ivy.float64
+    >>> y = ivy.astype(x, dtype = dtype)
     >>> print(y)
     ivy.array([1., 2.])
     """
@@ -775,35 +776,6 @@
     return ivy.as_ivy_dtype(dtype_in) in ivy.invalid_dtypes
 
 
-<<<<<<< HEAD
-def convert_dtype(dtype_in: Union[ivy.Dtype, str], backend: str) -> ivy.Dtype:
-    """Converts a data type from one backend framework representation to another.
-
-    Parameters
-    ----------
-    dtype_in
-        The data-type to convert, in the specified backend representation
-    backend
-        The backend framework the dtype_in is represented in.
-
-    Returns
-    -------
-    ret
-        The data-type in the current ivy backend format
-
-    """
-    valid_backends = ["numpy", "jax", "tensorflow", "torch", "mxnet"]
-    if backend not in valid_backends:
-        raise Exception(
-            "Invalid backend passed, must be one of {}".format(valid_backends)
-        )
-    ivy_backend = importlib.import_module("ivy.functional.backends.{}".format(backend))
-    return ivy.as_native_dtype(ivy_backend.as_ivy_dtype(dtype_in))
-
-
-@inputs_to_native_arrays
-=======
->>>>>>> af867efb
 @handle_nestable
 def function_unsupported_dtypes(fn: Callable) -> Tuple:
     """Returns the unsupported data types of the current backend's function.
@@ -821,15 +793,8 @@
     Examples
     --------
     >>> ivy.set_backend('torch')
-<<<<<<< HEAD
-    >>> acosh = getattr(ivy, 'acosh')
-    >>> print(function_supported_dtypes(acosh, 'torch'))
-    ('int8','int16','int32','int64','uint8','bfloat16','float32','float64','bool')
-
-=======
     >>> print(ivy.function_unsupported_dtypes(ivy.acosh))
     ('float16', 'uint16', 'uint32', 'uint64')
->>>>>>> af867efb
     """
     unsupported_dtypes = ivy.invalid_dtypes
     if hasattr(fn, "unsupported_dtypes"):
@@ -860,19 +825,7 @@
     Returns
     -------
     ret
-<<<<<<< HEAD
-        The unsupported data types of the function
-
-    Examples
-    --------
-    >>> ivy.set_backend('torch')
-    >>> acosh = getattr(ivy, 'acosh')
-    >>> print(function_unsupported_dtypes(acosh, 'torch'))
-    ('float16', 'uint16', 'uint32', 'uint64')
-
-=======
         The type that both input types promote to
->>>>>>> af867efb
     """
     return ivy.promotion_table[(ivy.as_ivy_dtype(type1), ivy.as_ivy_dtype(type2))]
 
