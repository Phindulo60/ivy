--- conflicted
+++ resolved
@@ -314,11 +314,7 @@
         last two dimensions and appending a dimension equal to the size of the resulting
         diagonals. The returned array must have the same data type as ``x``.
 
-<<<<<<< HEAD
-    Examples
-    --------
-    >>> x = ivy.array([[1., 2.],[3., 4.]])
-=======
+
     Functional Examples
     ------------------
 
@@ -326,13 +322,12 @@
 
     >>> x = ivy.array([[1., 2.],\
                        [3., 4.]])
->>>>>>> d1f9f670
+
     >>> d = ivy.diagonal(x)
     >>> print(d)
     ivy.array([1., 4.])
 
-<<<<<<< HEAD
-=======
+
     >>> x = ivy.array([[[1., 2.],\
                         [3., 4.]],\
                        [[5., 6.],\
@@ -344,19 +339,12 @@
 
     >>> x = ivy.array([[1., 2.],\
                        [3., 4.]])
->>>>>>> d1f9f670
+
     >>> d = ivy.diagonal(x, 1)
     >>> print(d)
     ivy.array([2.])
 
-<<<<<<< HEAD
-    A 3-D Example
-    >>> x = ivy.array([[[1., 2.],[3., 4.]], [[5., 6.], [7., 8.]]])
-    >>> d = ivy.diagonal(x, 0, 0, 1)
-    >>> print(d)
-    ivy.array([[1., 7.],
-               [2., 8.]])
-=======
+
     >>> x = ivy.array([[0, 1, 2],\
                        [3, 4, 5],\
                        [6, 7, 8]])
@@ -426,7 +414,7 @@
     >>> d = ivy.diagonal(x)
     >>> print(d)
     ivy.array([0, 4, 8])
->>>>>>> d1f9f670
+
 
     """
     return current_backend(x).diagonal(x, offset, axis1=axis1, axis2=axis2)
