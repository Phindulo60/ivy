--- conflicted
+++ resolved
@@ -361,22 +361,16 @@
     >>> x = ivy.array([-0.3461, -0.6491])
     >>> y = ivy.softplus(x)
     >>> print(y)
-<<<<<<< HEAD
     ivy.array([0.535,0.42])
-=======
-    ivy.array([0.535, 0.42])
->>>>>>> dae92401
+
 
     With :code: `ivy.NativeArray` input:
 
     >>> x = ivy.native_array([-0.3461, -0.6491])
     >>> y = ivy.softplus(x)
     >>> print(y)
-<<<<<<< HEAD
     ivy.array([0.535,0.42])
-=======
-    ivy.array([0.535, 0.42])
->>>>>>> dae92401
+
 
     Instance Method Example
     ------------------------
@@ -386,11 +380,8 @@
     >>> x = ivy.array([-0.3461, -0.6491])
     >>> y = x.softplus()
     >>> print(y)
-<<<<<<< HEAD
     ivy.array([0.535,0.42])
-=======
-    ivy.array([0.535, 0.42])
->>>>>>> dae92401
+
 
     """
     return current_backend(x).softplus(x, out=out)