--- conflicted
+++ resolved
@@ -1,7 +1,12 @@
 name: test-array-api-numpy
-on: [push, pull_request, workflow_dispatch]
+on:
+  push:
+  pull_request:
+    types: [labeled, opened, reopened, edited]
+  workflow_dispatch:
 jobs:
   run-numpy-array-api-tests:
+    if: ${{ github.event.label.name!='Function Reformatting' }}
     runs-on: ubuntu-latest
     steps:
       - name: Checkout 🛎️Ivy
@@ -11,16 +16,6 @@
           persist-credentials: false
           submodules: 'recursive'
 
-<<<<<<< HEAD
-#      - name: Download artifact
-#        uses: dawidd6/action-download-artifact@v2
-#        with:
-#          workflow: test-array-api-numpy.yml
-#          workflow_conclusion: success
-#          name: hypothesis
-#          path: |
-#            ivy/.hypothesis
-=======
       - name: Download artifact
         uses: dawidd6/action-download-artifact@v2
         with:
@@ -34,7 +29,6 @@
           cd ivy/.hypothesis
           unzip examples.zip
           rm examples.zip
->>>>>>> 8c8989f6
             
       - name: Run NumPy Tests
         id: tests
@@ -42,16 +36,6 @@
           cd ivy
           ./test_array_api.sh numpy
         continue-on-error: true
-<<<<<<< HEAD
-
-
-      - name: Upload hypothesis
-        uses: actions/upload-artifact@v3
-        with:
-          name: hypothesis_2
-          path: |
-            ivy/.hypothesis/examples
-=======
         
       - name: Zip Hypothesis Examples
         run: |
@@ -64,7 +48,6 @@
           name: hypothesis_numpy_zip
           path: |
             ivy/.hypothesis/examples.zip
->>>>>>> 8c8989f6
     
       - name: Check on failures
         if: steps.tests.outcome != 'success'
